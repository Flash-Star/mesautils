# mesa2flash
<<<<<<< HEAD

Provides a set of classes and mapping routines to port a MESA stellar profile to a uniform grid, e.g. for use with FLASH.
=======
Provides a set of classes and mapping routines to port a MESA stellar profile to a uniform grid, e.g. for use with FLASH.

Also lets you open MESA profile and history files for ease of plotting.
>>>>>>> 996292c7
<|MERGE_RESOLUTION|>--- conflicted
+++ resolved
@@ -1,9 +1,5 @@
 # mesa2flash
-<<<<<<< HEAD
 
 Provides a set of classes and mapping routines to port a MESA stellar profile to a uniform grid, e.g. for use with FLASH.
-=======
-Provides a set of classes and mapping routines to port a MESA stellar profile to a uniform grid, e.g. for use with FLASH.
 
-Also lets you open MESA profile and history files for ease of plotting.
->>>>>>> 996292c7
+Also lets you open MESA profile and history files for ease of plotting.